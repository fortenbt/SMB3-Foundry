--- conflicted
+++ resolved
@@ -1,76 +1,20 @@
 from math import ceil
 
-<<<<<<< HEAD
 from PySide2.QtCore import QSize, QRect, QPoint
 from PySide2.QtGui import QPaintEvent, QPainter, QColor, QBrush, QResizeEvent, QMouseEvent
 from PySide2.QtWidgets import QStyle, QComboBox, QToolBar, QWidget, QLayout, QStatusBar
 
-from game.File import ROM
-from game.gfx.Palette import get_bg_color_for, load_palette
-from game.gfx.PatternTable import PatternTable
-from game.gfx.drawable.Block import Block
-from gui.CustomDialog import CustomDialog
-from gui.LevelSelector import OBJECT_SET_ITEMS
+from foundry.game.File import ROM
+from foundry.game.gfx.Palette import get_bg_color_for, load_palette
+from foundry.game.gfx.PatternTable import PatternTable
+from foundry.game.gfx.drawable.Block import Block
+from foundry.gui.CustomDialog import CustomDialog
+from foundry.gui.LevelSelector import OBJECT_SET_ITEMS
 
 
 class BlockViewer(CustomDialog):
     def __init__(self, parent):
         super(BlockViewer, self).__init__(parent, "Block Viewer")
-=======
-from foundry.game.File import ROM
-from foundry.game.gfx.Palette import get_bg_color_for, load_palette
-from foundry.game.gfx.PatternTable import PatternTable
-from foundry.game.gfx.drawable.Block import Block
-from foundry.gui.LevelSelector import OBJECT_SET_ITEMS
-
-ID_ZOOM_IN = 10001
-ID_ZOOM_OUT = 10002
-ID_PREV_BANK = 10003
-ID_NEXT_BANK = 10004
-ID_BANK_DROPDOWN = 10005
-
-
-class BlockViewer(wx.Frame):
-    def __init__(self, parent: wx.Window):
-        super(BlockViewer, self).__init__(
-            parent,
-            title="Block Viewer",
-            style=wx.FRAME_FLOAT_ON_PARENT | wx.DEFAULT_FRAME_STYLE,
-        )
-
-        self.toolbar = self.CreateToolBar()
-
-        self.toolbar.AddTool(
-            ID_PREV_BANK,
-            "",
-            wx.ArtProvider.GetBitmap(id=wx.ART_GO_BACK, client=wx.ART_TOOLBAR),
-        )
-        self.toolbar.AddTool(
-            ID_NEXT_BANK,
-            "",
-            wx.ArtProvider.GetBitmap(id=wx.ART_GO_FORWARD, client=wx.ART_TOOLBAR),
-        )
-
-        self.toolbar.AddTool(
-            ID_ZOOM_OUT,
-            "",
-            wx.ArtProvider.GetBitmap(id=wx.ART_MINUS, client=wx.ART_TOOLBAR),
-        )
-        self.toolbar.AddTool(
-            ID_ZOOM_IN,
-            "",
-            wx.ArtProvider.GetBitmap(id=wx.ART_PLUS, client=wx.ART_TOOLBAR),
-        )
-
-        self.bank_dropdown = wx.ComboBox(
-            parent=self.toolbar, id=ID_BANK_DROPDOWN, choices=OBJECT_SET_ITEMS
-        )
-        self.bank_dropdown.SetSelection(0)
-
-        self.toolbar.AddControl(self.bank_dropdown)
-
-        self.toolbar.Realize()
->>>>>>> 3876dce5
 
         self.object_set = 0
         self.sprite_bank = BlockBank(parent=self, object_set=self.object_set)
